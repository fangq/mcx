<!DOCTYPE html>
<html lang="en">
<head>
    <meta charset="utf-8"/>
    <meta name="author" content="Qianqian Fang">
    <meta name="copyright" content="Qianqian Fang" />
    <meta name="license" content="GNU General Public License v3 or later" />
    <meta name="keywords" content="Monte Carlo,photon,tissue optics,MCX,Monte Carlo eXtreme,COTI,FangLab,MCX Cloud,Docker,JQuery,JSON,JSON Schema,JSON Editor,WebGL"/>
    <title>MCX Cloud - A Web-based Monte Carlo Photon Simulator</title>
    <script src="https://cdn.jsdelivr.net/npm/@json-editor/json-editor@latest/dist/jsoneditor.min.js"></script>
    <script src="https://cdn.jsdelivr.net/npm/lz-string@1.4.4/libs/lz-string.min.js"></script>
    <script src="https://cdn.jsdelivr.net/npm/jquery@3.3.1/dist/jquery.min.js"></script>
    <script src="https://threejs.org/build/three.min.js"></script>
    <script src="https://threejs.org/examples/js/controls/OrbitControls.js"></script>
    <script src="https://cdnjs.cloudflare.com/ajax/libs/numjs/0.16.0/numjs.min.js"></script>
    <script src="https://cdnjs.cloudflare.com/ajax/libs/pako/1.0.11/pako.min.js"></script>
    <script src="https://cdnjs.cloudflare.com/ajax/libs/require.js/2.3.6/require.min.js"></script>
    <script src="https://openjdata.org/js/jdata.js"></script>
    <link rel='stylesheet' id='theme-link'>
    <link rel='stylesheet' id='iconlib-link'>
    <style id=page_style>
      @page { size: 9in 7.5in ; margin : 0px }
    </style>
</head>
<body>
<style type="text/css">
/* latin */
@font-face {
  font-family: 'Ubuntu';
  font-style: normal;
  font-weight: 500;
  src: local('Ubuntu Medium'), local('Ubuntu-Medium'), url('http://mcx.space/fonts/ubuntu-medium.woff2') format('woff2'),  url('http://mcx.space/fonts/ubuntu-medium.woff') format('woff');
  unicode-range: U+0000-00FF, U+0131, U+0152-0153, U+02C6, U+02DA, U+02DC, U+2000-206F, U+2074, U+20AC, U+2212, U+2215, U+E0FF, U+EFFD, U+F000;
}
@font-face {
  font-family: 'Ubuntu';
  font-style: normal;
  font-weight: 300;
  src: url('http://mcx.space/fonts/ubuntu-light.woff') format('woff');
  unicode-range: U+0000-00FF, U+0131, U+0152-0153, U+02C6, U+02DA, U+02DC, U+2000-206F, U+2074, U+20AC, U+2212, U+2215, U+E0FF, U+EFFD, U+F000;
}

@font-face {
  font-family: 'Ubuntu';
  font-style: bold;
  font-weight: 700;
  src: url('http://mcx.space/fonts/ubuntu-bold.woff') format('woff');
  unicode-range: U+0000-00FF, U+0131, U+0152-0153, U+02C6, U+02DA, U+02DC, U+2000-206F, U+2074, U+20AC, U+2212, U+2215, U+E0FF, U+EFFD, U+F000;
}

.sidenav {
  height: 100%;
  width: 0;
  position: fixed;
  z-index: 1;
  top: 0;
  left: 0;
  background-color: gray;
  overflow-x: hidden;
  transition: 0.5s;
  padding-top: 60px;
}

.sidenav .closebtn {
  position: absolute;
  top: 0;
  right: 25px;
  font-size: 36px;
  margin-left: 50px;
}

.tab-item {
  display: inline;
  min-width: 5em;
  font-size: 130%;
}
.longinput{
  width: 100%;
}
.shortinput{
  width: 24%;
}
#thumbnail{
  width: 40%;
  height: auto;
}
section {
    width: 100%;
    margin-left: 10px;
}

#site-navigation{
  float:none;
}

.col-8{
  display:none;
  width: 100%;
  padding: 0 4% 0 4%;
}

.active{
  display:block;
}
.nav {
  flex-direction: row;
}

.bigtab li{
  vertical-align: middle;
  text-align: center;
  width: 150px;
  font-size: 30px;
  margin-right: 2em;
}
.bigtab i{
  font-size: 150px;
  color: #7744d1;
}

.bigtab{
  width: 1000px;
  border-bottom: 0px;
}

#mcx1-run input{
  width:49%;
}

#canvas {
    background-color: #000;
    width: 937px;
    height: 750px;
    border: 1px solid black;
    padding: 0px;
}
.info{
  max-width:60em;
}
h1 {
  color:red;
  font-weight: 700;
  font-size: 2.5rem;
}
body {
  background-color: #e8efff;
  background-image: url("data:image/svg+xml,%3Csvg xmlns='http://www.w3.org/2000/svg' viewBox='0 0 1600 900'%3E%3Cpolygon fill='%23cc0000' points='957 450 539 900 1396 900'/%3E%3Cpolygon fill='%23aa0000' points='957 450 872.9 900 1396 900'/%3E%3Cpolygon fill='%23d6002b' points='-60 900 398 662 816 900'/%3E%3Cpolygon fill='%23b10022' points='337 900 398 662 816 900'/%3E%3Cpolygon fill='%23d9004b' points='1203 546 1552 900 876 900'/%3E%3Cpolygon fill='%23b2003d' points='1203 546 1552 900 1162 900'/%3E%3Cpolygon fill='%23d3006c' points='641 695 886 900 367 900'/%3E%3Cpolygon fill='%23ac0057' points='587 900 641 695 886 900'/%3E%3Cpolygon fill='%23c4008c' points='1710 900 1401 632 1096 900'/%3E%3Cpolygon fill='%239e0071' points='1710 900 1401 632 1365 900'/%3E%3Cpolygon fill='%23aa00aa' points='1210 900 971 687 725 900'/%3E%3Cpolygon fill='%23880088' points='943 900 1210 900 971 687'/%3E%3C/svg%3E");
  background-attachment: fixed;
  background-size: cover;
  background-position: left bottom;
  /* background by SVGBackgrounds.com */
  font-family: Ubuntu;
  zoom: 0.8;
  background-repeat: no-repeat;
}
footer {
  position: fixed;
  bottom: 0px;
  width: 100%;
  text-align:right;
  background-color: rgba(255,255,255,0.2);
  padding: 5px;
  font-size: 120%;
  color: white;
  z-index: -1;
}
footer img{
  height: 30px;
  vertical-align: middle;
  margin-right: 5pt;
}
header, section{
  padding-left: 20px;
}
#mcx1-share label img{
  width: 14%;
}
input:required {
  background-color:#ffb700;
}
#mcxlibrary{
  width: 64%;
  max-height: 100%;
  float: left;
}
#simuinfo{
  width: 34%;
  float:right;
  background-color: rgba(48,55,66,0.3);
  color: white;
  display:none;
}
img.simupreview{
  float: left;
  width: 200px;
  margin: 2px;
  cursor: pointer;
}
#rpreview img{
  width: 100%;
}
#simuinfo dt{
  font-weight: bold;
  color: #1a9f2b;
}
#mcx1-browse input{
  height: 1.8rem;
}
#canvas{
  float:left;
}
#renderpanel{
  float:left;
  width: 20%;
  margin-left: 10px;
}
#renderpanel>* {
  width: 100%;
  margin-top:5px;
}
#credits {
  width: 100%;
  height: 100%;
  position: absolute;
  top: 0;
  left:0;
  background-color: rgba(48,55,66,0.9);;
<<<<<<< HEAD
  padding: 10%;
=======
>>>>>>> ed6bead3
  color: white;
  display:none;
  padding: 100px;
}
#opensourcelib{
  color: yellow;
  font-weight: bold;
  cursor: pointer;
}
#credits .closebtn{
  font-size: 50px;
  color: yellow;
  float: right;
}
</style>

<section id="mcx1-title" class='current'>
        <h1>MCX Cloud</h1>
	<h4>Scalable, cloud-based GPU Monte Carlo photon simulator based on <a href="http://mcx.space" title="Monte Carlo eXtreme">MCX</a> and <a href="http://openjdata.org" title="OpenJData">JData</h4>
	</p>
</section>


<header id="masthead" class="home">
        <nav id="site-navigation">
        	<div class="menu-navigation-container">
			<ul id="navbar" class="tab nav nav-tabs bigtab">
			<li class="tab-item"><a data-toggle="tab" href="#mcx1-browse" onclick="showtab(event, 'browse')"><i class="fas fa-cloud-download-alt"></i>Browse</a></li>
			<li class="tab-item"><a data-toggle="tab" href="#mcx1-create" onclick="showtab(event, 'create')"><i class="fas fa-edit"></i>Create</a></li>
			<li class="tab-item"><a data-toggle="tab" href="#mcx1-json" onclick="showtab(event, 'json')"><i class="fas fa-code"></i>JSON</a></li>
			<li class="tab-item"><a data-toggle="tab" href="#mcx1-preview" onclick="showtab(event, 'preview')"><i class="fas fa-cube"></i>Preview</a></li>
			<li class="tab-item"><a data-toggle="tab" href="#mcx1-run" onclick="showtab(event, 'run')"><i class="fas fa-rocket"></i>Run</a></li>
			<li class="tab-item"><a data-toggle="tab" href="#mcx1-share" onclick="showtab(event, 'share')"><i class="fas fa-share-alt"></i>Share</a></li>
			<li class="tab-item"><a data-toggle="tab" href="#mcx1-schema" onclick="showtab(event, 'schema')"><i class="far fa-file-code"></i>Schema</a></li>
			<li class="tab-item"><a id="direct-link" title="preserves schema, value, and options"><i class="fas fa-external-link-alt"></i>Link</a></li>
			<li class="tab-item"><a href="?" title="reload editor with default example settings"><i class="fas fa-undo"></i>Reset</a></li>
			<li class="tab-item"><a data-toggle="tab" href="#mcx1-options" onclick="showoptions()"><i class="fas fa-bars"></i>Options</a></li>
			</ul>
		</div>
        </nav><!-- #site-navigation -->
</header>

<section class='tab-content'>
    <section id="mcx1-browse" class='col-8 col-md-8 w-8/8'>
            <h2>Browse</h2>
            <input id="keyword" style="width:33%" name="fullname" type="text" value='' required minlength="3" placeholder="Search by keywords, if empty, download the top downloaded">
            <button class='btn btn-primary' style="width:33%" id='btsearch' onclick="searchpub(0)">Search</button>
	    <button class='btn btn-primary' style="width:33%" id='btclearlib' onclick="clearpub()">Clear Results</button>
	    <div id="mcxlibrary"></div>
	    <div id="simuinfo">
	      <div id="rpreview"></div>
	      <p id="rtitle"></p>
	      <p id="rcomment"></p>
	      <p id="rlicense"></p>
	    </div>
    </section>

    <section id="mcx1-create" class='col-8 col-md-8 w-8/8'>
            <div id="json-editor-form"></div>
    </section>

    <section id="mcx1-json" class='col-8 col-md-8 w-8/8'>
            <h2>JSON Output</h2>
            <p>You can also make changes to the JSON here and set the value in the editor by clicking "Update Form"</p>
            <label for="output-textarea"></label>
            <button class='btn btn-primary btn-block' id='setvalue'>Update Form</button>
            <textarea id='output-textarea' rows="15" style="width: 100%; font-family: monospace;"
                      class='form-control'></textarea>
            <h2>Validation</h2>
            <label for="validate-textarea">This will update whenever the form changes to show validation errors if there
                are any.</label><br>
            <textarea id='validate-textarea' readonly disabled class='form-control'></textarea>
            <a class='btn btn-primary btn-block' id='saveinput' href="?">Download</a>
    </section>

    <section id="mcx1-schema" class='col-8 col-md-8 w-8/8'>
            <h2>Schema</h2>
            <label for="schema-textarea">You can change the schema and see how the generated form looks. After you make
                changes, click "Update Schema"</label>
            <button class='btn btn-primary btn-block' id='setschema'>Update Schema</button>
            <textarea id='schema-textarea' rows="30" style="width: 100%; font-family: monospace;"
                      class='form-control'></textarea>
    </section>

    <section id="mcx1-preview" class='col-8 col-md-8 w-8/8'>
            <h2>Preview</h2>
	    <div id="canvas"></div>
	    <div id="renderpanel">
		    Clip Plane <label for="camera-near">Near</label><input id="camera-near" type="range" min="1" max="100" value="50">
		    <label for="camera-far">Far</label><input id="camera-far" type="range" min="1" max="100" value="50">
		    Colormap <label for="clim-low">Lower-bound</label><input id="clim-low" type="range" min="1" max="100" value="50" disabled>
		    <label for="clim-hi">Upper-bound</label><input id="clim-hi" type="range" min="1" max="100" value="50" disabled>	 
		    <button class='btn btn-primary btn-block' id='drawlastinput'>Draw Last Input</button>
		    <button class='btn btn-primary btn-block' id='drawlastoutput'>Draw Last Output</button>
		    <button class='btn btn-primary btn-block' id='updatethumbnail'>Update Thumbnail</button>
	    </div>
    </section>

    <section id="mcx1-run" class='col-8 col-md-8 w-8/8'>
            <h2>Run</h2>
	    <input id="fullname" name="fullname" type="text" value='' required minlength="3" placeholder="Full Name (required, internal use only, not be used publicly)">
	    <input id="netname" name="netname" type="text" value='' required minlength="3" placeholder="Network Name (required, for future public use)">
	    <input id="email" name="email" type="text" value='' required minlength="7" pattern="[a-z0-9._%+-]+@[a-z0-9.-]+\.[a-z]{2,}$" placeholder="Email (required, internal use only, not be used publicly)">
	    <input id="inst" name="inst" type="text" value='' required minlength="4" placeholder="Institute/Company (required, internal use only, not be used publicly)">
	    <input id="jobid" type="hidden" name="jobid" value=''>
	    <input id="jobhash" type="hidden" name="jobhash" value=''>

	    <button class='btn btn-primary btn-block' id='run'>Submit</button>

            <label for="run-log">Job status</label>
	    <textarea id='run-log' rows="30" style="width: 100%; font-family: monospace;" class='form-control'></textarea>
            <a class='btn btn-primary btn-block' id='saveoutput' href="?">Download Output</a>
    </section>

    <section id="mcx1-share" class='col-8 col-md-8 w-8/8'>
            <h2>Share</h2>
	    If you wish, you may use the below form to share your simulation by contributing it to our database. Submitted data can be reused by you and other users in the future (required shown in orange).
	    <input id="stitle" class="longinput" name="stitle" type="text" value='' required minlength="3" placeholder="Simulation Title (searchable, can not be empty)">
	    <textarea id='sdescription' rows="3" style="width: 100%; font-family: monospace;" class='form-control' placeholder="Description (searchable, can not be empty), may include citation information, background and detailed explanations"></textarea>
	    <input id="sfullname" class="shortinput" name="sfullname" type="text" value='' required minlength="3" placeholder="Your Name (required, public and searchable, may use 'Anonymous' if do not want to be acknowledged)">
	    <input id="semail" class="shortinput" name="semail" type="text" value='' required minlength="7" pattern="[a-z0-9._%+-]+@[a-z0-9.-]+\.[a-z]{2,}$" placeholder="Email (required, internal use only, not be used publicly)">
	    <input id="snetname" class="shortinput" name="snetname" type="text" value='' minlength="3" placeholder="Your Network Name (public and searchable)">
	    <input id="sinst" class="shortinput" name="sinst" type="text" value='' minlength="4" placeholder="Institute/Company (public, can be empty if you do not prefer to include)"><br/>
	    <label for="thumbnail">Permission</label><input type="radio" id="CC0" name="slicense" value="CC0"><label for="CC0"><img src="https://mirrors.creativecommons.org/presskit/buttons/88x31/png/cc-zero.png" title="CC0 (Can be reused for any purpose, you do not claim copyright to the submitted simulation setting/data)"/></label>
	    <input type="radio" id="CC-BY" name="slicense" value="CC-BY"><label for="CC-BY"><img src="https://mirrors.creativecommons.org/presskit/buttons/88x31/png/by.png" title="CC-BY (Can be reused for any purpose, but reuser must acknowledge the creator)"/></label>
	    <input type="radio" id="CC-BY-SA" name="slicense" value="CC-BY-SA"><label for="CC-BY-SA"><img src="https://mirrors.creativecommons.org/presskit/buttons/88x31/png/by-sa.png" title="CC-BY-SA (Can be reused for any purpose, but reuser must acknowledge the creator and adaption must be shared under the same terms)"/></label><br/>
	    <label for="thumbnail">Preview</label><br/><img id="thumbnail" src="" title="Domain Preview"/><br/>
	    <label for="thumbnail">You must first successfully run your simulation before clicking this button</label><button class='btn btn-primary btn-block' id='sharesubmit' disabled>Submit</button>
    </section>

    <div id="mcx1-options" class="sidenav">
        <a href="javascript:void(0)" class="closebtn" onclick="hideoptions()" title="Close">&times;</a>
        <div>
            <h2>Options</h2>
            <div>
                <label for="boolean-options-select">Boolean options</label><br>
                <select multiple size="15" id="boolean-options-select" class="form-control browser-default">
                    <option value='required_by_default'>Object properties required by default</option>
                    <option value='display_required_only'>Only show required properties by default</option>
                    <option value='show_opt_in'>Show optional properties (with checkbox)</option>
                    <option value='no_additional_properties'>No additional object properties</option>
                    <option value='ajax'>Allow loading schemas via Ajax</option>
                    <option value='disable_edit_json'>Disable "Edit JSON" buttons</option>
                    <option value='disable_collapse'>Disable collapse buttons</option>
                    <option value='disable_properties'>Disable properties buttons</option>
                    <option value='disable_array_add'>Disable array add buttons</option>
                    <option value='disable_array_reorder'>Disable array move buttons</option>
                    <option value='disable_array_delete'>Disable array delete buttons</option>
                    <option value='enable_array_copy'>Add copy buttons to arrays</option>
                    <option value='array_controls_top'>Array controls will be displayed at top of list</option>
                    <option value='disable_array_delete_all_rows'>Disable array delete all rows buttons</option>
                    <option value='disable_array_delete_last_row'>Disable array delete last row buttons</option>
                </select>
            </div>
            <div>
                <label for="theme-select">theme</label><br>
                <select id='theme-select' name="theme" class='form-control browser-default'>
                    <option value='barebones'>Barebones</option>
                    <option value='bootstrap3'>Bootstrap 3</option>
                    <option value='bootstrap4'>Bootstrap 4</option>
                    <option value='html'>HTML</option>
                    <option value='spectre'>Spectre</option>
                    <option value='tailwind'>Tailwind</option>
                </select>
            </div>
            <div>
                <label for="iconlib-select">iconlib</label><br>
                <select id='iconlib-select' name="iconlib" class='form-control browser-default'>
                    <option value='fontawesome3'>fontawesome 3</option>
                    <option value='fontawesome4'>fontawesome 4</option>
                    <option value='fontawesome5'>fontawesome 5</option>
                    <option value='jqueryui'>jQuery UI</option>
                    <option value='spectre'>Spectre</option>
                </select>
            </div>
            <div>
                <label for="object-layout-select">Object Layout</label><br>
                <select id='object-layout-select' class='form-control browser-default'>
                    <option value='normal'>normal</option>
                    <option value='grid'>grid</option>
                </select>
            </div>
            <div>
                <label for="show-errors-select">Show Errors</label><br>
                <select id='show-errors-select' class='form-control browser-default'>
                    <option value='interaction'>On Interaction</option>
                    <option value='change'>On Field Change</option>
                    <option value='always'>Always</option>
                    <option value='never'>Never</option>
                </select>
            </div>
            <div>
                <label for="lib-select"
                       title="It's recommended that you click the Direct Link after changing these options">Include
                    External Library</label><br>
                <select multiple size="10" id='lib-select' class='form-control browser-default'
                        title="It's reccomended that you click the Direct Link after changing these options">
                    <option value='ace_editor'>Ace Editor</option>
                    <option value='choices'>Choices</option>
                    <option value='sceditor'>SCEditor</option>
                    <option value='simplemde'>SimpleMDE</option>
                    <option value='select2'>Select2</option>
                    <option value='selectize'>Selectize</option>
                    <option value='flatpickr'>Flatpickr</option>
                    <option value='signature_pad'>Signature Pad</option>
                    <option value='mathjs'>Math.js</option>
                    <option value='cleavejs'>Cleave.js</option>
                </select>
            </div>
        </div>
</section>

<section id="credits">
  <a href="javascript:void(0)" class="closebtn" onclick="$('#credits').hide();" title="Close">&times;</a>
  <h1>Acknowledgement</h1>
  <p>We acknowledge that MCX Cloud is built upon the following open-source libraries and resources</p>
  <h3>Front-end</h3>
  <ul>
  <li>JSON Editor (<a href="https://github.com/json-editor/json-editor">https://github.com/json-editor/json-editor</a>)</li>
  <li>JSON Schema (<a href="https://json-schema.org/">https://json-schema.org/</a>)</li>
  <li>JData Specifications (<a href="http://openjdata.org/">http://openjdata.org/</a>)</li>
  <li>JQuery (<a href="https://jquery.com/">https://jquery.com/</a>)</li>
  <li>Three.js (<a href="https://threejs.org/">https://threejs.org/</a>)</li>
  <li>FontAwesome (<a href="https://fontawesome.com/">https://fontawesome.com/</a>)</li>
  <li>Pako (<a href="https://github.com/nodeca/pako">https://github.com/nodeca/pako</a>)</li>
  <li>Numjs (<a href="https://github.com/nicolaspanel/numjs">https://github.com/nicolaspanel/numjs</a>)</li>
  <li>lz-string (<a href="https://threejs.org/">https://threejs.org/</a>)</li>
  <li>JSData (<a href="https://github.com/fangq/jsdata">https://github.com/fangq/jsdata</a>)</li>
  <li>Spectre (<a href="https://picturepan2.github.io/spectre/">https://picturepan2.github.io/spectre/</a>)</li>
  <li>Bootstrap (<a href="https://getbootstrap.com/">https://getbootstrap.com/</a>)</li>
  <li>Background graphics: <a href="https://www.svgbackgrounds.com/#flat-mountains">SVG Backgrounds</a></li>
  </ul>
  
  <h3>Backend</h3>
  <ul>
  <li>Monte Carlo eXtreme (MCX) (<a href="http://mcx.space/">http://mcx.space/</a>)</li>
  <li>Docker (<a href="https://docker.com/">https://docker.com/</a>)</li>
  <li>Docker Swarm (<a href="https://docs.docker.com/engine/swarm/">https://docs.docker.com/engine/swarm/</a>)</li>
  <li>Perl (<a href="https://www.perl.org/">https://perl.org</a>)</li>
  <li>DBI (<a href="https://dbi.perl.org/">https://dbi.perl.org/</a>)</li>
  <li>Sqlite (<a href="https://www.sqlite.org/">https://sqlite.org/</a>)</li>
  </ul>
</section>

<footer>
  <span style="float:left">Copyright © 2021 <a href="http://github.com/fangq">Qianqian Fang</a></span>
  Brought to you by <a href="http://fanglab.org" title="COTI Lab/aka Fang Lab"><img src="https://openjdata.org/img/coti_favicon.png" title="COTI Lab@Northeastern"/>COTILab</a>
  <a href="http://mcx.space" title="MCX photon simulator"><img src="https://openjdata.org/img/mcx_logo_2020.png" title="MCX photon simulator"/>MCX</a>
  <a href="https://grantome.com/grant/NIH/R01-GM114365-06"><img src="https://openjdata.org/img/nih_nigms_logo.png" title="NIH/NIGMS Grant#R01-GM114365"/>NIH/NIGMS</a> 
  Powered by <span id="opensourcelib">open-source</span>
</footer>

<script>
  "use strict";

  var defaultSchema = {
  "title": "Settings",
  "type": "object",
  "required": [
    "Session",
    "Forward",
    "Optode",
    "Shapes",
    "Domain"
  ],
  "format": "categories",
  "basicCategoryTitle": "Shapes",
  "properties": {
    "Session": {
      "type": "object",
      "title": "Session",
      "format": "grid",
      "required": [
        "ID",
        "Photons",
        "DoMismatch",
        "DoAutoThread"
      ],
      "properties": {
        "ID": {
          "title": "Session Name",
          "type": "string",
          "default": "mcx"
        },
        "Photons": {
          "title": "Photon number",
          "type": "integer",
          "default": 100000,
          "maximum": 1000000000
        },
        "DoMismatch": {
          "title": "Do reflection",
          "type": "boolean",
          "default": true
        },
        "DoAutoThread": {
          "title": "Let MCX decide thread/block size",
          "type": "boolean",
          "default": true
        },
        "DoSaveVolume": {
          "title": "Save fluence",
          "type": "boolean",
          "default": true
        },
	"DoPartialPath": {
          "title": "Save detected photons",
          "type": "boolean",
          "default": true
        },
	"DoNormalize": {
          "title": "Do normalization",
          "type": "boolean",
          "default": true
        },
	"DoSaveRef": {
          "title": "Save diffuse reflectance",
          "type": "boolean",
          "default": false
        },
	"DoSaveExit": {
          "title": "Save exit position",
          "type": "boolean",
          "default": false
        },
	"DoSaveSeed": {
          "title": "Save photon seeds",
          "type": "boolean",
          "default": false
        },
	"DoDCS": {
          "title": "Save momentum transfer",
          "type": "boolean",
          "default": false
        },
	"DoSpecular": {
          "title": "Do specular reflection",
          "type": "boolean",
          "default": true
        },
	"DebugFlag": {
          "title": "Debug flags",
          "type": "string",
          "default": ""
        },
	"SaveDataMask": {
          "title": "Save detected photon flags",
          "type": "string",
          "default": "DP"
        },
	"OutputFormat": {
          "title": "Output file format",
          "type": "string",
	  "default": "nii",
          "enum": [
                "mc2",
                "nii",
		"jnii",
		"bnii",
                "hdr",
		"tx3"
              ]
        },
	"OutputType": {
          "title": "Output data type",
          "type": "string",
	  "default": "x",
          "enum": [
                "x",
                "f",
                "e",
                "j",
		"p",
		"m",
		"r"
              ]
        },
        "RNGSeed": {
          "title": "Random seed",
          "type": "number",
          "default": 1648335518
        }
      }
    },
    "Forward": {
      "type": "object",
      "title": "Forward",
      "format": "grid",
      "required": [
        "T0",
        "T1",
        "Dt"
      ],
      "properties": {
        "T0": {
          "title": "Starting time",
          "type": "number",
          "default": 0,
          "minimum": 0,
          "maximum": 1e-7
        },
        "T1": {
          "title": "Ending time",
          "type": "number",
          "default": 5e-9,
          "minimum": 0,
          "maximum": 1e-7
        },
        "Dt": {
          "title": "Time gate width",
          "type": "number",
          "default": 5e-9,
          "minimum": 0,
          "maximum": 1e-7
        }
      }
    },
    "Optode": {
      "type": "object",
      "title": "Optode",
      "required": [
        "Source"
      ],
      "properties": {
        "Source": {
          "title": "Source",
          "type": "object",
          "required": [
            "Type",
            "Pos",
            "Dir"
          ],
          "properties": {
            "Type": {
              "title": "Type",
              "type": "string",
              "default": "pencil",
              "enum": [
                "pencil",
                "isotropic",
                "cone",
                "gaussian",
                "planar",
                "pattern",
                "pattern3d",
                "fourier",
                "arcsine",
                "disk",
                "fourierx",
                "fourierx2d",
                "zgaussian",
                "line",
                "slit",
                "pencilarray"
              ]
            },
            "Pos": {
              "title": "Position",
              "type": "array",
              "format": "table",
              "items": {
                "type": "number"
              },
              "default": [
                30,
                30,
                0
              ],
              "minItems": 3,
              "maxItems": 3
            },
            "Dir": {
              "title": "Launch Direction",
              "type": "array",
              "format": "table",
              "default": [
                0,
                0,
                1
              ],
              "items": {
                "type": "number"
              },
              "minItems": 3,
              "maxItems": 4
            },
            "Param1": {
              "title": "Source Parameter 1",
              "type": "array",
              "format": "table",
	      "default": [
                0,
                0,
                0,
		0
              ],
              "items": {
                "type": "number"
              },
              "minItems": 4,
              "maxItems": 4
            },
            "Param2": {
              "title": "Source Parameter 1",
              "type": "array",
              "format": "table",
	      "default": [
                0,
                0,
                0,
		0
              ],
              "items": {
                "type": "number"
              },
              "minItems": 4,
              "maxItems": 4
            },
            "Frequency": {
              "title": "Modulation Frequency in Hz",
              "type": "number",
              "default": 0,
              "minimum": 0
            }
          }
        },
        "Detector": {
          "title": "Detector",
          "type": "array",
          "format": "table",
          "items": {
            "type": "object",
            "required": [
              "Pos",
              "R"
            ],
            "properties": {
              "Pos": {
                "title": "Position",
                "type": "array",
                "items": {
                  "type": "number"
                },
		"default": [
                  25,
                  30,
                  0
                ],
                "minItems": 3,
                "maxItems": 3
              },
              "R": {
                "title": "Radius",
                "type": "number",
                "default": 1,
                "minimum": 0
              }
            }
          }
        }
      }
    },
    "Shapes": {
      "title": "Shapes",
      "oneOf" :[
	{
	"type": "array",
	"format": "table",
	"items": {
          "anyOf": [
            {
              "title": "Grid",
              "type": "object",
              "required": ["Grid"],
              "properties": {
	          "Grid":{
                     "title": "Grid",
                     "type": "object",
		      "required": [
			"Tag",
			"Size"
		      ],
		     "properties": {
			  "Tag": {
			    "title": "Tag",
			    "type": "integer",
			    "default": 1,
			    "minimum": 0
			  },
			  "Size": {
			    "title": "Size",
			    "type": "array",
			    "format": "table",
			    "default": [
			       60,
			       60,
			       60
			    ],
			    "items": {
			      "type": "number"
			    },
			    "minItems": 3,
			    "maxItems": 3
			  }
		     }
		  }
        	}
            },
            {
              "title": "Sphere",
              "type": "object",
              "required": ["Sphere"],
              "properties": {
		"Sphere":{
                    "title": "Sphere",
                    "type": "object",
		    "required": [
		       "Tag",
		       "O",
		       "R"
		    ],
		    "properties": {
			  "Tag": {
			      "title": "Tag",
			      "type": "integer",
			      "minimum": 0
			    },
			    "O": {
			      "title": "Center",
			      "type": "array",
			      "format": "table",
			      "items": {
				"type": "number"
			      },
			      "default": [
				 30,
				 30,
				 30
			      ],
			      "minItems": 3,
			      "maxItems": 3
			    },
			    "R": {
			      "title": "Radius",
			      "type": "number",
			      "minimum": 0
			    }
		     }
		}
              }
            },
            {
              "title": "Box",
              "type": "object",
              "required": ["Box"],
              "properties": {
		"Box":{
                    "title": "Box",
                    "type": "object",
		    "required": [
		       "Tag",
		       "O",
		       "Size"
		    ],
		    "properties": {
			"Tag": {
			  "title": "Tag",
			  "type": "integer",
			  "minimum": 0
			},
			"Size": {
			  "title": "Size",
			  "type": "array",
			  "format": "table",
			  "items": {
			    "type": "integer",
			    "minimum": 0,
			    "default": 0
			  },
			  "minItems": 3,
			  "maxItems": 3
			},
			"O": {
			  "title": "Origin",
			  "type": "array",
			  "format": "table",
			  "items": {
			    "type": "integer",
			    "minimum": 0,
			    "default": 0
			  },
			  "minItems": 3,
			  "maxItems": 3
			}
		    }
		}
              }
            },
            {
              "title": "Subgrid",
              "type": "object",
              "required": ["Subgrid"],
              "properties": {
		"Subgrid":{
                    "title": "Subgrid",
                    "type": "object",
		    "required": [
		       "Tag",
		       "O",
		       "Size"
		    ],
  		    "properties": {
			"Tag": {
			  "title": "Tag",
			  "type": "integer",
			  "minimum": 0
			},
			"Size": {
			  "title": "Size",
			  "type": "array",
			  "format": "table",
			  "items": {
			    "type": "integer",
			    "minimum": 0,
			    "default": 0
			  },
			  "minItems": 3,
			  "maxItems": 3
			},
			"O": {
			  "title": "Origin",
			  "type": "array",
			  "format": "table",
			  "items": {
			    "type": "integer",
			    "minimum": 0,
			    "default": 0
			  },
			  "minItems": 3,
			  "maxItems": 3
			}
		    }
		}
              }
            },
            {
              "title": "Cylinder",
              "type": "object",
              "required": ["Cylinder"],
              "properties": {
		"Cylinder":{
                    "title": "Cylinder",
                    "type": "object",
		    "required": [
		       "Tag",
		       "C0",
		       "C1",
		       "R"
		    ],
  		    "properties": {
			"Tag": {
			  "title": "Tag",
			  "type": "integer",
			  "minimum": 0
			},
			"C0": {
			  "title": "Axis Center 1",
			  "type": "array",
			  "format": "table",
			  "items": {
			    "type": "number"
			  },
			  "minItems": 3,
			  "maxItems": 3
			},
			"C1": {
			  "title": "Axis Center 2",
			  "type": "array",
			  "format": "table",
			  "items": {
			    "type": "number"
			  },
			  "minItems": 3,
			  "maxItems": 3
			},
			"R": {
			  "title": "Radius",
			  "type": "number",
			  "minimum": 0
			}
		    }
		}
              }
            },
            {
              "title": "Name",
              "type": "object",
              "required": ["Name"],
              "properties": {
		 "Name":{
                     "type": "string",
	             "default": ""
		 }
	      }
            },
            {
              "title": "Origin",
              "type": "object",
              "required": ["Origin"],
              "properties": {
		"Origin":{
                    "title": "Origin",
                    "type": "array",
		    "format": "table",
		    "items": {
			    "type": "number",
			    "minimum": 0,
			    "default": 0
		    },
		    "minItems": 3,
		    "maxItems": 3
		}
              }
            },
            {
              "title": "XLayers",
              "type": "object",
              "required": ["XLayers"],
              "properties": {
		"XLayers":{
                    "title": "XLayers",
                    "type": "array",
		    "format": "table",
		    "items": {
			    "type": "array",
		            "format": "table",
			    "items": {
				    "type": "integer",
				    "minimum": 0,
				    "default": 0
			    },
			    "minItems": 3,
			    "maxItems": 3
		    }
		}
              }
            },
            {
              "title": "YLayers",
              "type": "object",
              "required": ["YLayers"],
              "properties": {
		"YLayers":{
                    "title": "YLayers",
                    "type": "array",
		    "format": "table",
		    "items": {
			    "type": "array",
		            "format": "table",
			    "items": {
				    "type": "integer",
				    "minimum": 0,
				    "default": 0
			    },
			    "minItems": 3,
			    "maxItems": 3
		    }
		}
              }
            },
            {
              "title": "ZLayers",
              "type": "object",
              "required": ["ZLayers"],
              "properties": {
		"ZLayers":{
                    "title": "ZLayers",
                    "type": "array",
		    "format": "table",
		    "items": {
			    "type": "array",
		            "format": "table",
			    "items": {
				    "type": "integer",
				    "minimum": 0,
				    "default": 0
			    },
			    "minItems": 3,
			    "maxItems": 3
		    }
		}
              }
            },
            {
              "title": "XSlabs",
              "type": "object",
              "required": ["XSlabs"],
              "properties": {
		"XSlabs":{
                    "title": "XSlabs",
                    "type": "object",
		    "required": [
		       "Tag",
		       "Bound"
		    ],
  		    "properties": {
			"Tag": {
			  "title": "Tag",
			  "type": "integer",
			  "minimum": 0
			},
			"Bound": {
			    "title": "Start/End Indices",
			    "type": "array",
			    "format": "table",
			    "items": {
				    "type": "array",
				    "format": "table",
				    "items": {
					    "type": "integer",
					    "minimum": 0,
					    "default": 0
				    },
				    "minItems": 2,
				    "maxItems": 2
			    }
			}
		    }
		}
	      }
            },
            {
              "title": "YSlabs",
              "type": "object",
              "required": ["YSlabs"],
              "properties": {
		"YSlabs":{
                    "title": "YSlabs",
                    "type": "object",
		    "required": [
		       "Tag",
		       "Bound"
		    ],
  		    "properties": {
			"Tag": {
			  "title": "Tag",
			  "type": "integer",
			  "minimum": 0
			},
			"Bound": {
			    "title": "Start/End Indices",
			    "type": "array",
			    "format": "table",
			    "items": {
				    "type": "array",
				    "format": "table",
				    "items": {
					    "type": "integer",
					    "minimum": 0,
					    "default": 0
				    },
				    "minItems": 2,
				    "maxItems": 2
			    }
			}
		    }
		}
	      }
            },
            {
              "title": "ZSlabs",
              "type": "object",
              "required": ["ZSlabs"],
              "properties": {
		"ZSlabs":{
                    "title": "ZSlabs",
                    "type": "object",
		    "required": [
		       "Tag",
		       "Bound"
		    ],
  		    "properties": {
			"Tag": {
			  "title": "Tag",
			  "type": "integer",
			  "minimum": 0
			},
			"Bound": {
			    "title": "Start/End Indices",
			    "type": "array",
			    "format": "table",
			    "items": {
				    "type": "array",
				    "format": "table",
				    "items": {
					    "type": "integer",
					    "minimum": 0,
					    "default": 0
				    },
				    "minItems": 2,
				    "maxItems": 2
			    }
			}
		    }
		}
	      }
            }
          ]
	}
      },
      {
            "type": "object",
            "required": ["_ArrayType_","_ArraySize_","_ArrayZipType_","_ArrayZipSize_","_ArrayZipData_"],
            "properties": {
	      "_ArrayType_":{
		  "type": "string",
		  "default": "uint8",
		  "enum": [
			"uint8",
			"uint16",
			"uint32",
			"int8",
			"int16",
			"int32",
			"single"
		      ]
	      },
	      "_ArraySize_":{
		  "type": "array",
		  "default": [0,0,0],
		  "format": "table",
		  "items": {
		      "type": "integer",
		      "minimum": 0
		  },
	          "minItems": 3,
	          "maxItems": 3
	      },
	      "_ArrayZipType_":{
		  "type": "string",
		  "default": "zlib",
		  "enum": [
			"zlib",
			"gzip"
		      ]
	      },
	      "_ArrayZipSize_":{
		  "type": "integer",
		  "default": 0,
		  "minimum": 0
	      },
	      "_ArrayZipData_":{
		  "type": "string",
		  "default": ""
	      }
	    }
	}
      ]
    },
    "Domain": {
      "type": "object",
      "title": "Domain",
      "required": [
        "Media",
        "Dim",
        "OriginType"
      ],
      "properties": {
        "OriginType": {
          "title": "Origin at [0,0,0]",
          "type": "boolean",
          "default": true
        },
        "Dim": {
          "title": "Dimensions",
          "type": "array",
          "format": "table",
          "items": {
            "type": "integer"
          },
          "default": [
            60,
            60,
            60
          ],
          "minItems": 3,
          "maxItems": 3
        },
        "VolumeFile": {
          "title": "Volume File",
          "type": "string",
          "default": ""
        },
        "Media": {
          "title": "Media",
          "type": "array",
          "format": "table",
          "minItems": 2,
          "items": {
            "type": "object",
            "required": [
              "mua",
              "mus",
              "g",
              "n"
            ],
            "properties": {
              "mua": {
                "title": "Absorption (μa 1/mm)",
                "type": "number",
                "default": 0,
                "minimum": 0
              },
              "mus": {
                "title": "Scattering (μs 1/mm)",
                "type": "number",
                "default": 0,
                "minimum": 0
              },
              "g": {
                "title": "Anisotropy (g)",
                "type": "number",
                "default": 1,
                "minimum": -1,
                "maximum": 1
              },
              "n": {
                "title": "Refractive Index (n)",
                "type": "number",
                "default": 1,
                "minimum": 0
              }
            }
          }
        }
      }
    }
  }
  }


var VolumeRenderShader1 = {
	uniforms: {
		'u_size': { value: new THREE.Vector3( 1, 1, 1 ) },
		'u_renderstyle': { value: 0 },
		'u_renderthreshold': { value: 0.5 },
		'u_clim': { value: new THREE.Vector2( 1, 1 ) },
		'u_data': { value: null },
		'u_cmdata': { value: null }
	},
	vertexShader: [
		'		varying vec4 v_nearpos;',
		'		varying vec4 v_farpos;',
		'		varying vec3 v_position;',

		'		void main() {',
		// Prepare transforms to map to "camera view". See also:
		// https://threejs.org/docs/#api/renderers/webgl/WebGLProgram
		'				mat4 viewtransformf = modelViewMatrix;',
		'				mat4 viewtransformi = inverse(modelViewMatrix);',

		// Project local vertex coordinate to camera position. Then do a step
		// backward (in cam coords) to the near clipping plane, and project back. Do
		// the same for the far clipping plane. This gives us all the information we
		// need to calculate the ray and truncate it to the viewing cone.
		'				vec4 position4 = vec4(position, 1.0);',
		'				vec4 pos_in_cam = viewtransformf * position4;',

		// Intersection of ray and near clipping plane (z = -1 in clip coords)
		'				pos_in_cam.z = -pos_in_cam.w;',
		'				v_nearpos = viewtransformi * pos_in_cam;',

		// Intersection of ray and far clipping plane (z = +1 in clip coords)
		'				pos_in_cam.z = pos_in_cam.w;',
		'				v_farpos = viewtransformi * pos_in_cam;',

		// Set varyings and output pos
		'				v_position = position;',
		'				gl_Position = projectionMatrix * viewMatrix * modelMatrix * position4;',
		'		}',
	].join( '\n' ),
	fragmentShader: [
		'		precision highp float;',
		'		precision mediump sampler3D;',

		'		uniform vec3 u_size;',
		'		uniform int u_renderstyle;',
		'		uniform float u_renderthreshold;',
		'		uniform vec2 u_clim;',

		'		uniform sampler3D u_data;',
		'		uniform sampler2D u_cmdata;',

		'		varying vec3 v_position;',
		'		varying vec4 v_nearpos;',
		'		varying vec4 v_farpos;',

		// The maximum distance through our rendering volume is sqrt(3).
		'		const int MAX_STEPS = 887;	// 887 for 512^3, 1774 for 1024^3',
		'		const int REFINEMENT_STEPS = 4;',
		'		const float relative_step_size = 1.0;',
		'		const vec4 ambient_color = vec4(0.2, 0.4, 0.2, 1.0);',
		'		const vec4 diffuse_color = vec4(0.8, 0.2, 0.2, 1.0);',
		'		const vec4 specular_color = vec4(1.0, 1.0, 1.0, 1.0);',
		'		const float shininess = 40.0;',

		'		void cast_mip(vec3 start_loc, vec3 step, int nsteps, vec3 view_ray);',
		'		void cast_iso(vec3 start_loc, vec3 step, int nsteps, vec3 view_ray);',

		'		float sample1(vec3 texcoords);',
		'		vec4 apply_colormap(float val);',
		'		vec4 add_lighting(float val, vec3 loc, vec3 step, vec3 view_ray);',


		'		void main() {',
		// Normalize clipping plane info
		'				vec3 farpos = v_farpos.xyz / v_farpos.w;',
		'				vec3 nearpos = v_nearpos.xyz / v_nearpos.w;',

		// Calculate unit vector pointing in the view direction through this fragment.
		'				vec3 view_ray = normalize(nearpos.xyz - farpos.xyz);',

		// Compute the (negative) distance to the front surface or near clipping plane.
		// v_position is the back face of the cuboid, so the initial distance calculated in the dot
		// product below is the distance from near clip plane to the back of the cuboid
		'				float distance = dot(nearpos - v_position, view_ray);',
		'				distance = max(distance, min((-0.5 - v_position.x) / view_ray.x,',
		'																		(u_size.x - 0.5 - v_position.x) / view_ray.x));',
		'				distance = max(distance, min((-0.5 - v_position.y) / view_ray.y,',
		'																		(u_size.y - 0.5 - v_position.y) / view_ray.y));',
		'				distance = max(distance, min((-0.5 - v_position.z) / view_ray.z,',
		'																		(u_size.z - 0.5 - v_position.z) / view_ray.z));',

		// Now we have the starting position on the front surface
		'				vec3 front = v_position + view_ray * distance;',

		// Decide how many steps to take
		'				int nsteps = int(-distance / relative_step_size + 0.5);',
		'				if ( nsteps < 1 )',
		'						discard;',

		// Get starting location and step vector in texture coordinates
		'				vec3 step = ((v_position - front) / u_size) / float(nsteps);',
		'				vec3 start_loc = front / u_size;',

		// For testing: show the number of steps. This helps to establish
		// whether the rays are correctly oriented
		//'gl_FragColor = vec4(0.0, float(nsteps) / 1.0 / u_size.x, 1.0, 1.0);',
		//'return;',

		'				if (u_renderstyle == 0)',
		'						cast_mip(start_loc, step, nsteps, view_ray);',
		'				else if (u_renderstyle == 1)',
		'						cast_iso(start_loc, step, nsteps, view_ray);',

		'				if (gl_FragColor.a < 0.05)',
		'						discard;',
		'		}',


		'		float sample1(vec3 texcoords) {',
		'				/* Sample float value from a 3D texture. Assumes intensity data. */',
		'				return texture(u_data, texcoords.xyz).r;',
		'		}',


		'		vec4 apply_colormap(float val) {',
		'				val = (val - u_clim[0]) / (u_clim[1] - u_clim[0]);',
		'				return texture2D(u_cmdata, vec2(val, 0.5));',
		'		}',


		'		void cast_mip(vec3 start_loc, vec3 step, int nsteps, vec3 view_ray) {',

		'				float max_val = -1e6;',
		'				int max_i = 100;',
		'				vec3 loc = start_loc;',

		// Enter the raycasting loop. In WebGL 1 the loop index cannot be compared with
		// non-constant expression. So we use a hard-coded max, and an additional condition
		// inside the loop.
		'				for (int iter=0; iter<MAX_STEPS; iter++) {',
		'						if (iter >= nsteps)',
		'								break;',
		// Sample from the 3D texture
		'						float val = sample1(loc);',
		// Apply MIP operation
		'						if (val > max_val) {',
		'								max_val = val;',
		'								max_i = iter;',
		'						}',
		// Advance location deeper into the volume
		'						loc += step;',
		'				}',

		// Refine location, gives crispier images
		'				vec3 iloc = start_loc + step * (float(max_i) - 0.5);',
		'				vec3 istep = step / float(REFINEMENT_STEPS);',
		'				for (int i=0; i<REFINEMENT_STEPS; i++) {',
		'						max_val = max(max_val, sample1(iloc));',
		'						iloc += istep;',
		'				}',

		// Resolve final color
		'				gl_FragColor = apply_colormap(max_val);',
		'		}',


		'		void cast_iso(vec3 start_loc, vec3 step, int nsteps, vec3 view_ray) {',

		'				gl_FragColor = vec4(0.0);	// init transparent',
		'				vec4 color3 = vec4(0.0);	// final color',
		'				vec3 dstep = 1.5 / u_size;	// step to sample derivative',
		'				vec3 loc = start_loc;',

		'				float low_threshold = u_renderthreshold - 0.02 * (u_clim[1] - u_clim[0]);',

		// Enter the raycasting loop. In WebGL 1 the loop index cannot be compared with
		// non-constant expression. So we use a hard-coded max, and an additional condition
		// inside the loop.
		'				for (int iter=0; iter<MAX_STEPS; iter++) {',
		'						if (iter >= nsteps)',
		'								break;',

		// Sample from the 3D texture
		'						float val = sample1(loc);',

		'						if (val > low_threshold) {',
		// Take the last interval in smaller steps
		'								vec3 iloc = loc - 0.5 * step;',
		'								vec3 istep = step / float(REFINEMENT_STEPS);',
		'								for (int i=0; i<REFINEMENT_STEPS; i++) {',
		'										val = sample1(iloc);',
		'										if (val > u_renderthreshold) {',
		'												gl_FragColor = add_lighting(val, iloc, dstep, view_ray);',
		'												return;',
		'										}',
		'										iloc += istep;',
		'								}',
		'						}',

		// Advance location deeper into the volume
		'						loc += step;',
		'				}',
		'		}',


		'		vec4 add_lighting(float val, vec3 loc, vec3 step, vec3 view_ray)',
		'		{',
		// Calculate color by incorporating lighting

		// View direction
		'				vec3 V = normalize(view_ray);',

		// calculate normal vector from gradient
		'				vec3 N;',
		'				float val1, val2;',
		'				val1 = sample1(loc + vec3(-step[0], 0.0, 0.0));',
		'				val2 = sample1(loc + vec3(+step[0], 0.0, 0.0));',
		'				N[0] = val1 - val2;',
		'				val = max(max(val1, val2), val);',
		'				val1 = sample1(loc + vec3(0.0, -step[1], 0.0));',
		'				val2 = sample1(loc + vec3(0.0, +step[1], 0.0));',
		'				N[1] = val1 - val2;',
		'				val = max(max(val1, val2), val);',
		'				val1 = sample1(loc + vec3(0.0, 0.0, -step[2]));',
		'				val2 = sample1(loc + vec3(0.0, 0.0, +step[2]));',
		'				N[2] = val1 - val2;',
		'				val = max(max(val1, val2), val);',

		'				float gm = length(N); // gradient magnitude',
		'				N = normalize(N);',

		// Flip normal so it points towards viewer
		'				float Nselect = float(dot(N, V) > 0.0);',
		'				N = (2.0 * Nselect - 1.0) * N;	// ==	Nselect * N - (1.0-Nselect)*N;',

		// Init colors
		'				vec4 ambient_color = vec4(0.0, 0.0, 0.0, 0.0);',
		'				vec4 diffuse_color = vec4(0.0, 0.0, 0.0, 0.0);',
		'				vec4 specular_color = vec4(0.0, 0.0, 0.0, 0.0);',

		// note: could allow multiple lights
		'				for (int i=0; i<1; i++)',
		'				{',
								 // Get light direction (make sure to prevent zero devision)
		'						vec3 L = normalize(view_ray);	//lightDirs[i];',
		'						float lightEnabled = float( length(L) > 0.0 );',
		'						L = normalize(L + (1.0 - lightEnabled));',

		// Calculate lighting properties
		'						float lambertTerm = clamp(dot(N, L), 0.0, 1.0);',
		'						vec3 H = normalize(L+V); // Halfway vector',
		'						float specularTerm = pow(max(dot(H, N), 0.0), shininess);',

		// Calculate mask
		'						float mask1 = lightEnabled;',

		// Calculate colors
		'						ambient_color +=	mask1 * ambient_color;	// * gl_LightSource[i].ambient;',
		'						diffuse_color +=	mask1 * lambertTerm;',
		'						specular_color += mask1 * specularTerm * specular_color;',
		'				}',

		// Calculate final color by componing different components
		'				vec4 final_color;',
		'				vec4 color = apply_colormap(val);',
		'				final_color = color * (ambient_color + diffuse_color) + specular_color;',
		'				final_color.a = color.a;',
		'				return final_color;',
		'		}',
	].join( '\n' )
};

  // parse url -> merge options -> refreshUI() -> initJsoneditor() -> direct link

  /* ------------------------------------------------------------------- data */

  var data = {}

  var defaultOptions = {
    iconlib: 'fontawesome5',
    object_layout: 'normal',
    schema: defaultSchema,
    show_errors: 'interaction',
    theme: 'spectre',
    no_additional_properties: true
  }

  var jsoneditor = null
  var directLink = document.querySelector('#direct-link')

  var booleanOptionsSelect = document.querySelector('#boolean-options-select')
  var head = document.getElementsByTagName('head')[0]
  var iconlibSelect = document.querySelector('#iconlib-select')
  var iconlibLink = document.querySelector('#iconlib-link')
  var libSelect = document.querySelector('#lib-select')
  var jsonEditorForm = document.querySelector('#json-editor-form')
  var objectLayoutSelect = document.querySelector('#object-layout-select')
  var outputTextarea = document.querySelector('#output-textarea')
  var schemaTextarea = document.querySelector('#schema-textarea')
  var setSchema = document.querySelector('#setschema')
  var setValue = document.querySelector('#setvalue')
  var showErrorsSelect = document.querySelector('#show-errors-select')
  var themeSelect = document.querySelector('#theme-select')
  var themeLink = document.querySelector('#theme-link')
  var validateTextarea = document.querySelector('#validate-textarea')

  /* -------------------------------------------------------------- parse url */

  var parseUrl = function () {
    var url = window.location.search
    var queryParamsString = url.substring(1, url.length)
    var queryParams = queryParamsString.split('&')

    if (queryParamsString.length) {
      queryParams.forEach(function (queryParam) {
        var splittedParam = queryParam.split('=')
        var param = splittedParam[0]
        var value = splittedParam[1]

        // data query param
        if (param === 'data') {
          // compress schema and value
          try {
            data = JSON.parse(LZString.decompressFromBase64(value))
          } catch (reason) {
          }
        }
      })
    }

    mergeOptions()
  }

  /* ----------------------------------------------------------- mergeOptions */

  var mergeOptions = function () {
    data.options = Object.assign(defaultOptions, data.options)
    refreshUI()
  }

  /* -------------------------------------------------------------- refreshUI */

  var refreshUI = function () {
    // schema
    schemaTextarea.value = JSON.stringify(data.options.schema, null, 2)

    // theme
    var themeMap = {
      barebones: '',
      bootstrap3: 'https://stackpath.bootstrapcdn.com/bootstrap/3.4.1/css/bootstrap.min.css',
      bootstrap4: 'https://maxcdn.bootstrapcdn.com/bootstrap/4.0.0/css/bootstrap.min.css',
      html: '',
      spectre: 'https://unpkg.com/spectre.css/dist/spectre.min.css',
      tailwind: 'https://unpkg.com/tailwindcss@^1.0/dist/tailwind.min.css'
    }
    themeLink.href = themeMap[data.options.theme]
    themeSelect.value = data.options.theme

    // iconlLib
    var iconLibMap = {
      fontawesome3: 'https://cdnjs.cloudflare.com/ajax/libs/font-awesome/3.2.1/css/font-awesome.css',
      fontawesome4: 'https://cdnjs.cloudflare.com/ajax/libs/font-awesome/4.0.3/css/font-awesome.css',
      fontawesome5: 'https://use.fontawesome.com/releases/v5.6.1/css/all.css',
      jqueryui: 'https://code.jquery.com/ui/1.10.3/themes/south-street/jquery-ui.css',
      spectre: 'https://unpkg.com/spectre.css/dist/spectre-icons.min.css'
    }
    iconlibLink.href = iconLibMap[data.options.iconlib]
    iconlibSelect.value = data.options.iconlib

    // object_layout
    objectLayoutSelect.value = data.options.object_layout

    // show_errors
    showErrorsSelect.value = data.options.show_errors

    // boolean values
    var booleanOptions = booleanOptionsSelect.children
    for (var i = 0; i < booleanOptions.length; i++) {
      var booleanValue = booleanOptions[i]
      if (data.options[booleanValue.value]) {
        booleanValue.selected = true
      }
    }

    // libs
    var libMapping = {
      ace_editor: {
        js: [
          'https://cdn.jsdelivr.net/npm/ace-editor-builds@1.2.4/src-min-noconflict/ace.js'
        ],
        css: []
      },
      choices: {
        js: [
          'https://cdn.jsdelivr.net/npm/choices.js/public/assets/scripts/choices.min.js'
        ],
        css: [
          'https://cdn.jsdelivr.net/npm/choices.js/public/assets/styles/choices.min.css'
        ]
      },
      cleavejs: {
        js: [
          'https://cdn.jsdelivr.net/npm/cleave.js@1.4.7/dist/cleave.min.js'
        ],
        css: []
      },
      sceditor: {
        js: [
          'https://cdn.jsdelivr.net/npm/jquery@3.3.1/dist/jquery.min.js',
          'https://cdn.jsdelivr.net/npm/sceditor@2.1.3/minified/sceditor.min.js',
          'https://cdn.jsdelivr.net/npm/sceditor@2.1.3/minified/formats/bbcode.js',
          'https://cdn.jsdelivr.net/npm/sceditor@2.1.3/minified/formats/xhtml.js'
        ],
        css: [
          'https://cdn.jsdelivr.net/npm/sceditor@2.1.3/minified/themes/default.min.css'
        ]
      },
      simplemde: {
        js: [
          'https://cdn.jsdelivr.net/simplemde/latest/simplemde.min.js'
        ],
        css: [
          'https://cdn.jsdelivr.net/simplemde/latest/simplemde.min.css'
        ]
      },
      select2: {
        js: [
          'https://cdn.jsdelivr.net/npm/jquery@3.3.1/dist/jquery.min.js',
          'https://cdn.jsdelivr.net/npm/select2@4.0.6-rc.1/dist/js/select2.min.js'
        ],
        css: [
          'https://cdn.jsdelivr.net/npm/select2@4.0.6-rc.1/dist/css/select2.min.css'
        ]
      },
      selectize: {
        js: [
          'https://cdn.jsdelivr.net/npm/selectize@0.12.6/dist/js/standalone/selectize.min.js'
        ],
        css: [
          'https://cdn.jsdelivr.net/npm/selectize@0.12.6/dist/css/selectize.min.css',
          'https://cdn.jsdelivr.net/npm/selectize@0.12.6/dist/css/selectize.default.min.css'
        ]
      },
      flatpickr: {
        js: [
          'https://cdn.jsdelivr.net/npm/flatpickr'
        ],
        css: [
          'https://cdn.jsdelivr.net/npm/flatpickr/dist/flatpickr.min.css'
        ]
      },
      signature_pad: {
        js: [
          'https://cdn.jsdelivr.net/npm/signature_pad@2.3.2/dist/signature_pad.min.js'
        ],
        css: []
      },
      mathjs: {
        js: [
          'https://cdn.jsdelivr.net/npm/mathjs@5.3.1/dist/math.min.js'
        ],
        css: []
      },
    }

    if (data.selectedLibs || data.unselectedLibs) {

      var booleanOptions = booleanOptionsSelect.children
      for (var i = 0; i < booleanOptions.length; i++) {
        var booleanValue = booleanOptions[i]
        if (data.options[booleanValue.value]) {
          booleanValue.selected = true
        }
      }

      var libSelectChildren = libSelect.children
      for (var i = 0; i < libSelectChildren.length; i++) {
        var child = libSelectChildren[i]
        child.selected = data.selectedLibs.includes(child.value)
      }

      // remove libraries
      data.unselectedLibs.forEach(function (selectedLib) {
        var concat = libMapping[selectedLib].js.concat(libMapping[selectedLib].css)
        concat.forEach(function () {
          var className = '.external_' + selectedLib
          var toRemove = head.querySelector(className)
          if (toRemove) {
            toRemove.parentNode.removeChild(toRemove)
          }
        })
      })

      // add libraries
      data.selectedLibs.forEach(function (selectedLib) {
        // add js
        libMapping[selectedLib].js.forEach(function (js) {
          var scriptElement = document.createElement('script')
          scriptElement.type = 'text/javascript'
          scriptElement.src = js
          scriptElement.async = false
          scriptElement.classList.add('external_' + selectedLib)
          head.appendChild(scriptElement)
        })
        // add css
        libMapping[selectedLib].css.forEach(function (css) {
          var linkElement = document.createElement('link')
          linkElement.setAttribute('rel', 'stylesheet')
          linkElement.setAttribute('type', 'text/css')
          linkElement.setAttribute('href', css)
          linkElement.classList.add('external_' + selectedLib)
          head.appendChild(linkElement)
        })
      })
    }

    initJsoneditor()
  }

  /* --------------------------------------------------------- initJsoneditor */

  var initJsoneditor = function () {
    // destroy old JSONEditor instance if exists
    if (jsoneditor) {
      jsoneditor.destroy()
    }

    // new instance of JSONEditor
    jsoneditor = new window.JSONEditor(jsonEditorForm, data.options)

    // listen for changes
    jsoneditor.on('change', function () {
      // output
      var json = jsoneditor.getValue()
      outputTextarea.value = JSON.stringify(json, null, 2)

      // validate
      var validationErrors = jsoneditor.validate()
      if (validationErrors.length) {
        validateTextarea.value = JSON.stringify(validationErrors, null, 2)
      } else {
        validateTextarea.value = 'valid'
      }
    })
    updateDirectLink()
  }

  /* ------------------------------------------------------- updateDirectLink */

  var updateDirectLink = function () {
    var url = window.location.href.replace(/\?.*/, '')
    url += '?data='
    url += LZString.compressToBase64(JSON.stringify(data))
    directLink.href = url
  }

  /* -------------------------------------------------------- event listeners */

  setValue.addEventListener('click', function () {
    jsoneditor.setValue(JSON.parse(outputTextarea.value))
    updatejsonlink("saveinput", outputTextarea.value, "input.json");
  })

  setSchema.addEventListener('click', function () {
    try {
      data.options.schema = JSON.parse(schemaTextarea.value)
    } catch (e) {
      alert('Invalid Schema: ' + e.message)
      return
    }
    refreshUI()
  })

  themeSelect.addEventListener('change', function () {
    data.options.theme = this.value || ''
    refreshUI()
  })

  iconlibSelect.addEventListener('change', function () {
    data.options.iconlib = this.value || ''
    refreshUI()
  })

  objectLayoutSelect.addEventListener('change', function () {
    data.options.object_layout = this.value || ''
    refreshUI()
  })

  showErrorsSelect.addEventListener('change', function () {
    data.options.show_errors = this.value || ''
    refreshUI()
  })

  booleanOptionsSelect.addEventListener('change', function () {
    var booleanOptions = this.children
    for (var i = 0; i < booleanOptions.length; i++) {
      data.options[booleanOptions[i].value] = booleanOptions[i].selected
    }
    refreshUI()
  })

  libSelect.addEventListener('change', function () {
    data.selectedLibs = []
    data.unselectedLibs = []

    var libs = this.children

    for (var i = 0; i < libs.length; i++) {
      if (libs[i].selected) {
        data.selectedLibs.push(libs[i].value)
      } else {
        data.unselectedLibs.push(libs[i].value)
      }
    }
    refreshUI()
  })

  /* -------------------------------------------------------- mcxone functions */

var timer, jobid, count=0, lastjson="";

function showoptions() {
  $("#mcx1-options").css("width","400px");
}

function hideoptions() {
  $("#mcx1-options").css("width","0");
}

function sleep (time) {
  return new Promise((resolve) => setTimeout(resolve, time));
}

function updatethumb(lastdatastr='', waittime=0){
  if(lastdatastr !== ''){
    renderer.setSize( canvas.width()/2, canvas.height()/2 );
    let cfg = JSON.parse(lastdatastr);
    drawpreview(cfg);
  }
  if(waittime>0){
    sleep(waittime).then(() => {
      let screenshot = renderer.domElement.toDataURL("image/png");
      $("#thumbnail").attr('src', screenshot);
      console.log(screenshot.length);
      renderer.setSize( canvas.width(), canvas.height() );
      renderer.render( scene, camera );
    });
  }else{
    renderer.setSize( canvas.width(), canvas.height() );
    renderer.render( scene, camera );
  }
}

function showtab(event, name) {
  $("#navbar").removeClass('bigtab');
  $('#navbar a').removeClass('active');
  $(".col-8").removeClass('active');
  $("#mcx1-"+name).addClass('active');
  $("#site-navigation li").removeClass('active');
  event.target.parentNode.classList.add('active');
  if(name === "preview" || name === "share"){
      reqid=requestAnimationFrame(update);
      if(lastjson != $("#output-textarea").val()){
          lastjson=$("#output-textarea").val();
          updatethumb(lastjson, ($("#thumbnail").attr('src').length==0 ? 300 : 0));
      }
  }else if(reqid!==undefined){
      cancelAnimationFrame(reqid);
  }
}

function updatestatus(data){
  if(data.hasOwnProperty('status') && data.hasOwnProperty('dberror')){
      var d = new Date();
      if(data.status === 'invalid'){
         $("#run-log").val($("#run-log").val()+"\n"+d.toLocaleTimeString()+" "+data.status+":"+data.dberror);
         resetjob();
         return;
      }else if(data.status === 'success'){
         $("#run").html("Cancel");
	 $('#run').unbind('click');
         $("#run").click(canceljob);
      }
  }
  jobid=data.jobid;
  if(jobid != null){
      $("#jobid").val(jobid);
      $("#jobhash").val(data.hash);
      $("#run-log").val($("#run-log").val()+"\n"+"Successfully submitted job "+jobid);
      count=0;
      timer=setInterval(jobstatus,5000);
  }else
      $("#run-log").val($("#run-log").val()+"\n"+ 'failed to submit, please try again');
}

function resetjob(){
    count=0;
    clearInterval(timer);
    $("#run").html("Submit");
    $('#run').unbind('click');
    $("#run").click(runsimulation);
}

function addlog(data){
  var d = new Date();
  if(data.hasOwnProperty('status')){
      $("#run-log").val($("#run-log").val()+"\n"+d.toLocaleTimeString()+" "+data.status);
      if(data.status === 'invalid')
          resetjob();
  }
  if(data.hasOwnProperty('log')){
      lastlog=data.log.replace(/[\u001b\u009b][[()#;?]*(?:[0-9]{1,4}(?:;[0-9]{0,4})*)?[0-9A-ORZcf-nqry=><]/g, '').replace(/\n/g, "\n ");
      $("#run-log").val($("#run-log").val()+"\n"+d.toLocaleTimeString()+" log\n "+lastlog);
  }
  if(data.hasOwnProperty('output')){
      $("#run-log").val($("#run-log").val()+"\n"+d.toLocaleTimeString()+" "+"output data received");
      lastoutput=data.output;
      resetjob();
      if(!(lastoutput === ''))
          updatejsonlink("saveoutput", lastoutput, "output.json");
      var nii = JSON.parse(lastoutput);
      drawpreview(nii);
      lastjson = $("#output-textarea").val();
      $("#sharesubmit").prop( "disabled", false );
  }
}

function jobstatus() {
  if(count++>60 && timer != null){
      let d = new Date();
      $("#run-log").val($("#run-log").val()+"\n"+d.toLocaleTimeString()+" job expired");
      resetjob();
  }
  $.ajax({
      url: serverurl,
      data: { 'jobid': jobid, 'hash': $("#jobhash").val() },
      type: 'GET',
      crossOrigin: true,
      dataType: 'jsonp',
      jsonp: 'callback',
      jsonpCallback: 'addlog',
      success: function( data ){},
      error: function(xhr,status,error) {
          $("#run-log").val($("#run-log").val()+"\n"+"jobstatus error: "+status);
      }
  });
}

function canceljob() {
  $.ajax({
      url: serverurl,
      data: { 'jobid': jobid, 'action': 'cancel' },
      type: 'GET',
      crossOrigin: true,
      dataType: 'jsonp',
      success: function( data ){
          let d = new Date();
          resetjob();
	  $("#run-log").val($("#run-log").val()+"\n"+d.toLocaleTimeString()+" job canceled");
      },
      error: function(xhr,status,error) {
          $("#run-log").val($("#run-log").val()+"\n"+"canceljob error: "+status);
      }
  });
}

/* 
In this preview version of MCX Cloud, we initially set the below restrictions to 
ensure the smooth roll-out of this new service and help us testing the system.
We anticipate the gradual removal of these restrictions as the service is increasingly
tested. 

If you are building a private MCX Cloud, please disable the checklimit() call in the
runsimulation() function, as well as the checklimit() call in the mcxserver.cgi server
script.
*/

function checklimit(cfg) {
  if(cfg.Session.hasOwnProperty('Photons') && cfg.Session.Photons>1e7)
      throw new Error('the max photon number is limited to 1e7 in this preview version');
  else if(cfg.Session.DebugFlag.includes('m')||cfg.Session.DebugFlag.includes('M'))
      throw new Error('storing photon trajectories is not supported in this preview version');
  else if(cfg.Forward.T1/cfg.Forward.Dt>20)
      throw new Error('the maximum time gate number is limited to 20 in this preview version');
  else if(cfg.Domain.hasOwnProperty('Dim') && cfg.Domain.Dim.length==3){
      cfg.Domain.Dim.map(function(x) {
         if(x>100)
	   throw new Error('the maximum domain dimension is 100 in this preview version');
      });
  }
  if(cfg.hasOwnProperty('Shapes') && cfg.Shapes.length>0){
      cfg.Shapes.map(function(x) {
         if(x.hasOwnProperty('Grid')){
	   x.Grid.Size.map(function(s) {
             if(s>100)
	       throw new Error('the maximum domain dimension is 100 in this preview version');
             });
	 }
      });
  }
  if(cfg.Domain.hasOwnProperty('Media') && cfg.Domain.Media.length>0){
      cfg.Domain.Media.map(function(o) {
         if(o.mus>20)
	   throw new Error('scattering coeff (mus) is limited to 20/mm in this preview version');
      });
  }
}

function runsimulation() {
  var fullname=$("#fullname").val();
  var email=$("#email").val();
  var inst=$("#inst").val();
  var netname=$("#netname").val();
  var json=$("#output-textarea").val();
  var isvalid=$("#validate-textarea").val();

  if(!(isvalid === 'valid'))
      throw "Input JSON is not valid according to the defined JSON schema";
  if(fullname === "" || email === "" || inst === "" || netname === "")
      throw "required fields are not provided, please type full name (private), email address (private), institute name (private) and net-name (public)";

  checklimit(JSON.parse(json));

  $.ajax({
      url: serverurl,
      data: { 'fullname': fullname, 'inst': inst, 'email': email, 'netname': netname, 'json': encodeURIComponent(json), 'callback': 'updatestatus' },
      type: 'POST',
      crossOrigin: true,
      dataType: 'jsonp',
      jsonp: 'callback',
      jsonpCallback: 'updatestatus',
      success: function( data ){},
      error: function(xhr,status,error) {
         $("#run-log").val($("#run-log").val()+"\n"+"runsimulation error: "+status);
      }
  });
}

function sharecomplete(data){
  alert("your simulation data have been recorded, thank you for sharing!");
}

function sharesimulation() {
  var fullname=$("#sfullname").val();
  var email=$("#semail").val();
  var inst=$("#sinst").val();
  var netname=$("#snetname").val();
  var comment=$("#sdescription").val();
  var json=$("#output-textarea").val();
  var title=$("#stitle").val();
  var license=$("input[name='slicense']:checked").val();
  var thumb=$("#thumbnail").prop('src');

  if(fullname === "" || email === "" || json === "" || comment==="" || title ==="" || license === undefined)
     throw "Required fields are not provided";

  $.ajax({
      url: serverurl,
      data: { 'fullname': fullname, 'inst': inst, 'email': email, 'netname': netname, 'json': encodeURIComponent(json), 
              'title': encodeURIComponent(title), 'comment': encodeURIComponent(comment), 
	      'thumbnail': encodeURIComponent(thumb), 'license': license, 'callback': 'sharecomplete' },
      type: 'POST',
      crossOrigin: true,
      dataType: 'jsonp',
      jsonp: 'callback',
      jsonpCallback: 'sharecomplete',
      success: function( data ){
      },
      error: function(xhr,status,error) {
         alert("sharesimulation error: "+status);
      }
  });
}

  /* -------------------------------------------------------- 3d rendering functions */

function createbox(bsize, orig, tag){
      const geometry = new THREE.BoxGeometry(bsize[0],bsize[1],bsize[2]);
      geometry.translate(bsize[0]*0.5+orig[0],bsize[1]*0.5+orig[1],bsize[2]*0.5+orig[2]);
      const material = new THREE.MeshNormalMaterial( { transparent: true, opacity: 0.6, side:THREE.DoubleSide, wireframe: false, depthWrite :false } );
      const obj = new THREE.Mesh( geometry, material );
      return obj;
}

function createlayer(s, dim, tag){
      let bsize=bbxsize;
      bsize[dim]=Math.abs(s[0]-s[1]);
      let orig=[0,0,0];
      orig[dim]=Math.min(s[0],s[1]);
      return createbox(bsize, orig, tag);
}

function createdisk(R, orig, norm){
      const geometry = new THREE.CircleGeometry(R, 32);
      geometry.up=new THREE.Vector3(norm[0],norm[1],norm[2]);
      geometry.translate(orig[0],orig[1],orig[2]);
      const material = new THREE.MeshBasicMaterial( { color: 0xFFFF00, side:THREE.DoubleSide, wireframe: false, depthWrite :false } );
      const obj = new THREE.Mesh( geometry, material );
      return obj;
}

function createpoly(pos, norm){
      const geometry = new THREE.BufferGeometry().setFromPoints(pos);
      geometry.computeVertexNormals();
      const material = new THREE.MeshBasicMaterial( { color: 0xFFFF00, side:THREE.DoubleSide, wireframe: false, depthWrite :false } );
      const obj = new THREE.Mesh( geometry, material );
      return obj;
}

function resetscene(s){
      scene.remove.apply(scene, scene.children);
      const light = new THREE.AmbientLight( 0xffffff );
      light.position.set(s[0]*0.5,s[1]*0.5,s[2]*1.5);
      scene.add(light);
      camera.position.set(s[0]*2,s[1]*1.5,s[2]*1.5);
      camera.lookAt(new THREE.Vector3(s[0]*0.5,s[1]*0.5,s[2]*0.5));
      camera.zoom=0.7*Math.min($("#canvas").width()/(Math.sqrt(s[0]*s[0]+s[1]*s[1])), $("#canvas").height()/s[2]);
      camera.updateProjectionMatrix();
      camera.updateMatrix();
      
      let diag=Math.sqrt(s[0]*s[0]+s[1]*s[1]+s[2]*s[2]);
      let distcenter=Math.sqrt(1.5*1.5*s[0]*s[0]+s[1]*s[1]+s[2]*s[2]);
      let near=distcenter-diag*0.6;
      let far =distcenter+diag*0.6;

      $("#camera-near").val(near);
      $("#camera-near").prop('min',near);
      $("#camera-near").prop('max',far);
 
      $("#camera-far").val(far);
      $("#camera-far").prop('min',near);
      $("#camera-far").prop('max',far);
}

function drawshape(shape,index){
  let keys = Object.keys(shape);
  let obj, c0, c1, dc, height;
  const dir={XLayers:0,YLayers:1,ZLayers:2,XSlabs:0,YSlabs:1,ZSlabs:2};

  switch(keys[0]){
    case "Grid":
      resetscene(shape.Grid.Size);
      boundingbox=createbox(shape.Grid.Size,[0,0,0],shape.Grid.Tag);
      const geo = new THREE.EdgesGeometry( boundingbox.geometry );
      const mat = new THREE.LineDashedMaterial( { color: 0xFFFF00, linewidth: 3, dashSize: 3, gapSize: 1 } );
      boundingbox = new THREE.LineSegments( geo, mat );
      boundingbox.computeLineDistances();
      scene.add( boundingbox );

      bbxsize=shape.Grid.Size;
      controls.target.set( shape.Grid.Size[0]*0.5, shape.Grid.Size[1]*0.5,shape.Grid.Size[2]*0.5);
      break;
    case "Box":
      boundingbox.add( createbox(shape.Box.Size,shape.Box.O,shape.Box.Tag) );
      break;
    case "Subgrid":
      boundingbox.add( createbox(shape.Subgrid.Size,shape.Subgrid.O,shape.Subgrid.Tag) );
      break;
    case "XLayers":
    case "YLayers":
    case "ZLayers":
      if(shape[keys[0]] != null)
         for (let i = 0; i < shape[keys[0]].length; i++)
            boundingbox.add( createlayer(shape[keys[0]][i], dir[keys[0]], shape[keys[0]][i][2]) );
      break;
    case "XSlabs":
    case "YSlabs":
    case "ZSlabs":
      if(shape[keys[0]] != null && shape[keys[0]].Bound != null){
         let slabs=shape[keys[0]].Bound;
	 if(slabs.length>0 && !Array.isArray(slabs[0]))
	     boundingbox.add(createlayer(slabs, dir[keys[0]]));
	 else
             for (let i = 0; i < slabs.length; i++)
                 boundingbox.add( createlayer(slabs[i], dir[keys[0]], shape[keys[0]].Tag ) );
      }
      break;
    case "Sphere":
      var geometry = new THREE.SphereGeometry(shape.Sphere.R, 32,32);
      //geometry.applyMatrix4( new THREE.Matrix4().makeTranslation(shape.Sphere.O[0],shape.Sphere.O[1],shape.Sphere.O[2]) );
      var material = new THREE.MeshBasicMaterial( { color: materialcolor[shape.Sphere.Tag], wireframe: true, transparent: true,  } );
      obj = new THREE.Mesh( geometry, material );
      obj.position.set(shape.Sphere.O[0],shape.Sphere.O[1],shape.Sphere.O[2]);
      boundingbox.add( obj );
      break;
    case "Cylinder":
      c0 = new THREE.Vector3( shape.Cylinder.C0[0],shape.Cylinder.C0[1],shape.Cylinder.C0[2] );
      c1 = new THREE.Vector3( shape.Cylinder.C1[0],shape.Cylinder.C1[1],shape.Cylinder.C1[2] );
      dc=c1;
      height= c0.distanceTo(c1);
      var geometry = new THREE.CylinderGeometry(shape.Cylinder.R, shape.Cylinder.R, height, 32);
      geometry.translate( 0, height / 2, 0 );
      geometry.rotateX( Math.PI / 2 ); // orient along z-axis - required
      dc.sub(c0).normalize();
      geometry.lookAt( dc );
      geometry.translate((c0.x+c1.x), (c0.y+c1.y), (c0.z+c1.z))
      var material = new THREE.MeshBasicMaterial( { color: materialcolor[shape.Cylinder.Tag], wireframe: true, transparent: false } );
      obj = new THREE.Mesh( geometry, material );
      boundingbox.add( obj );
      break;
  }
}

function drawsrc(obj){
  const dir = new THREE.Vector3( obj.Dir[0],obj.Dir[1],obj.Dir[2] );
  dir.normalize();
  const orig = new THREE.Vector3( obj.Pos[0],obj.Pos[1],obj.Pos[2] );
  let length = Math.max(bbxsize[0],bbxsize[1],bbxsize[2])*0.2, v1, v2;
  const hex = 0xFFFFFF;
  v1=new THREE.Vector3( obj.Param1[0], obj.Param1[1], obj.Param1[2] );

  const arrowHelper = new THREE.ArrowHelper( dir, orig, length, hex, 0.3*length, 0.15*length );
  arrowHelper.line.material.linewidth = length*0.2;
  boundingbox.add( arrowHelper );
  
  switch(obj.Type){
      case 'disk':
      case 'gaussian':
      case 'zgaussian':
         boundingbox.add( createdisk(obj.Param1[0], obj.Pos, obj.Dir) );
	 break;
      case 'planar':
      case 'fourier':
      case 'pattern':
         v2=new THREE.Vector3( obj.Param2[0], obj.Param2[1], obj.Param2[2] );
         boundingbox.add( createpoly([ orig, orig.clone().add(v1), orig.clone().add(v1).add(v2), 
	      orig.clone().add(v1).add(v2), orig.clone().add(v2), orig ], obj.Dir ) );
	 break;
      case 'fourierx':
      case 'fourierx2d':
         v2.cross(dir,v1).normalize().multiplyScalar(obj.Param1[3]);
         boundingbox.add( createpoly([ orig, orig.clone().add(v1), orig.clone().add(v1).add(v2), 
	      orig.clone().add(v1).add(v2), orig.clone().add(v2), orig ], obj.Dir ) );
	 break;
      case 'line':
      case 'slit':
         boundingbox.add( new THREE.ArrowHelper( v1.clone().normalize(), orig, v1.length(), hex, 0, 0 ) );
	 break;
  }
}

function drawdet(obj,index){
  const geometry = new THREE.SphereGeometry(obj.R, 32,32);
  geometry.applyMatrix4( new THREE.Matrix4().makeTranslation(obj.Pos[0],obj.Pos[1],obj.Pos[2]) );
  const material = new THREE.MeshBasicMaterial( { color: 0x00ff00, wireframe: true, transparent: false } );
  const det = new THREE.Mesh( geometry, material );
  boundingbox.add( det );
}

function isWebGL2Available (){
  try {
    var canvas = document.createElement( 'canvas' );
    return !! ( window.WebGL2RenderingContext && canvas.getContext( 'webgl2' ) );
  } catch ( e ) {
    return false;
  }
}

function render(){
  renderer.render( scene, camera );
}
		
function drawvolume(volume){
  const dtype={
    uint8:THREE.UnsignedByteType,
    uint16:THREE.UnsignedShortType,
    uint32:THREE.UnsignedIntType,
    int8:THREE.ByteType,
    int16:THREE.ShortType,
    int32:THREE.IntType,
    float32:THREE.FloatType
  };
  const dim=volume.shape;
  const buf=nj.array(volume.transpose().flatten().selection.data, 'float32');

  const texture = new THREE.DataTexture3D( buf.selection.data, dim[0], dim[1], dim[2]);
  texture.format = THREE.RedFormat;
  texture.type = THREE.FloatType;
  texture.minFilter = texture.magFilter = THREE.LinearFilter;
  texture.unpackAlignment = 1;

  // Colormap textures
  const cmtextures = {
	  viridis: new THREE.TextureLoader().load( 'https://threejs.org/examples/textures/cm_viridis.png', render ),
	  gray: new THREE.TextureLoader().load( 'https://threejs.org/examples/textures/cm_gray.png', render )
  };

  // Material
  const shader = VolumeRenderShader1;

  const uniforms = THREE.UniformsUtils.clone( shader.uniforms );

  uniforms[ "u_data" ].value = texture;
  uniforms[ "u_size" ].value.set( dim[0], dim[1], dim[2] );
  uniforms[ "u_clim" ].value.set( volume.min(), volume.max() );
  uniforms[ "u_renderstyle" ].value = 0;
  uniforms[ "u_renderthreshold" ].value =  0.2;
  uniforms[ "u_cmdata" ].value = cmtextures[ "viridis" ];

  lastclim=uniforms[ "u_clim" ].value;
  $("#clim-low").prop( "disabled", false );
  
  $("#clim-low").prop('min',lastclim.x);
  $("#clim-low").prop('max',lastclim.y);
  $("#clim-low").val(lastclim.x);

  $("#clim-hi").prop( "disabled", false );
  $("#clim-hi").prop('min',lastclim.x);
  $("#clim-hi").prop('max',lastclim.y);
  $("#clim-hi").val(lastclim.y);

  const material = new THREE.ShaderMaterial( {
	  uniforms: uniforms,
	  vertexShader: shader.vertexShader,
	  fragmentShader: shader.fragmentShader,
	  side: THREE.BackSide // The volume shader uses the backface as its "reference point"
  } );

  // THREE.Mesh
  const geometry = new THREE.BoxGeometry(  dim[0], dim[1], dim[2] );
  geometry.translate(dim[0]*0.5, dim[1]*0.5, dim[2]*0.5 );

  const mesh = new THREE.Mesh( geometry, material );
  mesh.frustumCulled = false;

  return mesh;
}

function drawpreview(cfg){
  scene.remove.apply(scene, scene.children);
  if(cfg.hasOwnProperty('Shapes')){
    if(cfg.Shapes.constructor===Object && cfg.Shapes._ArraySize_ != null){
     let box={Grid: {Size: cfg.Shapes._ArraySize_}};
     drawshape(box,0);
     if(isWebGL2Available()){
       let jd=new jdata(cfg.Shapes,{});
       let vol=jd.decode().data;
       lastvolume=drawvolume(vol);
       boundingbox.add( lastvolume );
     }
    }else{
     if(cfg.Domain !=null && cfg.Domain.Dim!=null){
       let box={Grid: {Size: cfg.Domain.Dim}};
       drawshape(box,0);
     }
     if(cfg.Shapes != null && cfg.Shapes.length>0)
       cfg.Shapes.forEach(drawshape);
   }
   if(cfg.Optode != null){
    if(cfg.Optode.Source !=null)
      drawsrc(cfg.Optode.Source);
    if(cfg.Optode.Detector !=null && cfg.Optode.Detector.length>0)
      cfg.Optode.Detector.forEach(drawdet);
   }
  }else{
   if(cfg.hasOwnProperty('NIFTIData')){
     let box={Grid: {Size: cfg.NIFTIHeader.Dim}};
     drawshape(box,0);
     if(isWebGL2Available()){
       let jd=new jdata(cfg.NIFTIData,{});
       let vol=jd.decode().data;
       lastvolume=drawvolume(nj.log(nj.clip(vol, 1e-16, 1/0)) );
       boundingbox.add( lastvolume );
     }
   }
  }
  update();
}

function mulberry32(a) {
      var t = a += 0x6D2B79F5;
      t = Math.imul(t ^ t >>> 15, t | 1);
      t ^= t + Math.imul(t ^ t >>> 7, t | 61);
      return ((t ^ t >>> 14) >>> 0);
}

function updatejsonlink(linkid, text, name) {
  const a = document.getElementById(linkid);
  const type = name.split(".").pop();
  a.href = URL.createObjectURL( new Blob([text], { type:`text/${type === "txt" ? "plain" : type}` }) );
  a.download = name;
}

function update() {
    reqid=requestAnimationFrame(update);
    renderer.render(scene, camera);
    controls.update();
}
function loadpubsimu(data){
  $("#output-textarea").val(data.json);
  $("#setvalue").click();
}
function loadsimulib(key,time){
  if (confirm('Are you sure you want to replace the current simulation settings by the selected one?')) {
    $.ajax({
      url: serverurl,
      data: { 'id':time, 'hash': key, 'callback': 'loadpubsimu' },
      type: 'GET',
      crossOrigin: true,
      dataType: 'jsonp',
      jsonp: 'callback',
      jsonpCallback: 'loadpubsimu',
      success: function( data ){
      },
      error: function(xhr,status,error) {
         alert("loadsimulib error: "+status);
      }
    });
  }
}
function showsimudata(obj,time,lic){
  $("#simuinfo").show();
  $("#rpreview").html('<img src="'+$("#"+obj.id).prop('src')+'">');
  $("#rpreview").append("<button class='btn btn-primary btn-block' id='btloadsimu' onclick='loadsimulib(\""+obj.id+"\","+time+")'>Load</button>");
  $("#rtitle").html('<dt>Title</dt><dd>'+$("#"+obj.id).prop('title')+"</dd>");
  $("#rcomment").html('<dt>Comment</dt><dd>'+$("#"+obj.id).prop('alt')+"</dd>");
  $("#rlicense").html('<dt>License</dt><dd>'+lic+"</dd>");
}
function loadpubdata(data){
  for (let i = 0; i < data.length; i++) {
     $("#mcxlibrary").append('<img class="simupreview" onclick="showsimudata(this,'+data[i].time+',\''+data[i].license+'\')" id="'+data[i].hash+
       '" src="'+data[i].thumbnail+'" title=\''+data[i].title.replace(/'/g,"`").replace(/\n/g,'<br/>')+'\' alt=\''+data[i].comment.replace(/'/g,"`").replace(/\n/g,'<br/>')+'\'/>');
  }
  if(data.length==5){
    let offset=$("#mcxlibrary img").length;
    $("#mcxlibrary").append("<button class='btn btn-primary btn-block' id='btloadnext' onclick='searchpub("+offset+");this.remove()'>Load Next 5</button>");
    $("#btsearch").prop("disabled",true);
  }
}
function clearpub(){
  $("#mcxlibrary").html('');
  $("#rpreview").html('');
  $("#rtitle").html('');
  $("#rcomment").html('');
  $("#rlicense").html('');
  $("#btsearch").prop("disabled",false);
  $('#simuinfo').hide();
}
function searchpub(offset){
  let keyword=$("#keyword").val();
  $.ajax({
      url: serverurl,
      data: { 'keyword': keyword, 'limit': 5, 'offset': offset, 'callback': 'loadpubdata' },
      type: 'POST',
      crossOrigin: true,
      dataType: 'jsonp',
      jsonp: 'callback',
      jsonpCallback: 'loadpubdata',
      success: function( data ){
      },
      error: function(xhr,status,error) {
         alert("searchpub error: "+status);
      }
  });
}
function previewjsonfile(fname){
    $.get(fname, function(data) {
        drawpreview(JSON.parse(data));
    }, "text");
}

var canvas = $("#canvas");
var bbxsize=[0,0,0];

const scene = new THREE.Scene();

var boundingbox=scene;
var randseed=1648335518;
var lastlog='', lastoutput='';
var serverurl="https://kwafoo.coe.neu.edu/mcxone/mcxserver.cgi";

$('#drawlastinput').click(function () {
  if(lastjson !== ""){
      drawpreview(JSON.parse(lastjson));
  }
});

$('#drawlastoutput').click(function () {
  if(lastoutput !== ""){
      drawpreview(JSON.parse(lastoutput));
  }
});
$('#updatethumbnail').click(function () {
  updatethumb('',300);
});

$("#credits").hide();
$('#run').unbind('click');
$("#run").click(runsimulation);
$("#sharesubmit").click(sharesimulation);
window.onerror = function(message) { alert(message); return true; }; 

// preventing page from redirecting
$("html").on("dragover", function(e) {
    e.preventDefault();
    e.stopPropagation();
});

$("html").on("drop", function(e) { e.preventDefault(); e.stopPropagation(); });

// Drag over
$('#canvas').on('dragover', function (e) {
    e.stopPropagation();
    e.preventDefault();
    $("#mcx1-preview h1").text("Drop to Plot");
});

// Drop
$('#canvas').on('drop', function (e) {
    e.stopPropagation();
    e.preventDefault();

    $("#mcx1-preview h1").text("Loading");

    var file = e.originalEvent.dataTransfer.files;
    previewjsonfile(file[0]);
    $("#mcx1-preview h1").text("Preview");
});

// default color for each label, 0,1,2,...
var materialcolor=[];
for(let i=0;i<256;i++){
    randseed=mulberry32(randseed);
    materialcolor.push(randseed);
}

//const camera = new THREE.PerspectiveCamera( 50, canvas.width()/canvas.height(), 1, 2000 );
const camera = new THREE.OrthographicCamera(canvas.width() / -2, canvas.width() / 2, canvas.height() / 2, canvas.height() / -2, 1, 1000);

camera.up = new THREE.Vector3(0,0,1);
camera.lookAt(new THREE.Vector3(0,0,0));
camera.updateProjectionMatrix();

const renderer = new THREE.WebGLRenderer({preserveDrawingBuffer: true});
renderer.setPixelRatio( window.devicePixelRatio );
renderer.setSize( canvas.width(), canvas.height());
//renderer.state.enable("logarithmicDepthBuffer");
canvas.append( renderer.domElement );

var controls = new THREE.OrbitControls(camera, renderer.domElement);
controls.minZoom = 0.5;
controls.maxZoom = 40;
controls.enableKeys=false;

controls.update();
var lastvolume=null;
var lastclim=0;
var reqid=undefined;

$("#clip-low").prop( "disabled", true );
$("#clip-hi").prop( "disabled", true );

$("#camera-near").on('change', function() {
    camera.near=parseFloat($(this).val());
    renderer.render(scene, camera);
    controls.update();
});
$("#camera-far").on('change', function() {
    camera.far=parseFloat($(this).val());
    renderer.render(scene, camera);
    controls.update();
});
$("#clim-low").on('change', function() {
    if(lastvolume !== null){
        let val=lastvolume.material.uniforms[ "u_clim" ].value;
        lastvolume.material.uniforms[ "u_clim" ].value.set( parseFloat($(this).val()), val.y );
        renderer.render(scene, camera);
        update();
    }
});
$("#clim-hi").on('change', function() {
    if(lastvolume !== null){
        let val=lastvolume.material.uniforms[ "u_clim" ].value;
        lastvolume.material.uniforms[ "u_clim" ].value.set( val.x, parseFloat($(this).val()) );
        renderer.render(scene, camera);
        update();
    }
});

$('#opensourcelib').click(function () {
  $("#credits").show();
});
  /* -------------------------------------------------------- main function */

  parseUrl()

</script>
</body>
</html><|MERGE_RESOLUTION|>--- conflicted
+++ resolved
@@ -225,10 +225,6 @@
   top: 0;
   left:0;
   background-color: rgba(48,55,66,0.9);;
-<<<<<<< HEAD
-  padding: 10%;
-=======
->>>>>>> ed6bead3
   color: white;
   display:none;
   padding: 100px;
